""" A library for functions to read and process TopDown 1940 outputs.
    The repo that generates these outputs is https://github.com/uscensusbureau/census2020-das-e2e
"""
import os
import numpy as np
import pandas as pd
import zipfile
pd.set_option('display.max_columns', None)

def read_df_1940(person_file):
    """ Reads the data from the `person_file`. The columns were gathered from the Person line in
        the Census 1940s MDF writer here:
        https://github.com/uscensusbureau/census2020-das-e2e/blob/master/programs/writer/e2e_1940_writer.py
    """
    columns = ['SCHEMA_TYPE_CODE', 'SCHEMA_BUILD_ID', 'TABBLKST', 'TABBLKCOU', 'ENUMDIST',
               'EUID', 'EPNUM', 'RTYPE', 'QREL', 'QSEX', 'QAGE', 'CENHISP', 'CENRACE',
               'QSPANX', 'QRACE1', 'QRACE2', 'QRACE3', 'QRACE4', 'QRACE5', 'QRACE6', 'QRACE7',
               'QRACE8', 'CIT']
    df = pd.read_table(person_file, sep="|", header=None)
    df.columns = columns
    return df

def values_by_enumdist_for_run(df, state_id, race=None, race_percent=False, hisp=False, hisp_percent=False, vap=False):
    """ Generates and returns a DataFrame that tabulates "values" by enumdist
        for a single run.

        By default, this value is the total population of the enumdist.
        If `race` is passed, then the total population of that race by enumdist
        is computed.
        If `race_percent` is passed, the % of the race in each enumdist is
        returned.
    """
    assert(not (hisp and race)), "Hispanic Race counts/%s are currently not supported."

    # These values are from the Census 2018 E2E DAS Specs, page 10.
    NON_HISP_VAL = 1
    HISP_VAL = 2
    VOTING_AGE = 18
    NON_VOTING_AGE = 17

    state = df[df["TABBLKST"] == state_id]

    if hisp and hisp_percent:
        tot_pops = state.groupby(["TABBLKST", "TABBLKCOU", "ENUMDIST"]).size().reset_index()
        tot_pops.columns = ["TABBLKST", "TABBLKCOU", "ENUMDIST", "Run"]

        if vap:
            state["match"] = (state.CENHISP == HISP_VAL) & (state.QAGE == VOTING_AGE)
        else:
            state["match"] = (state.CENHISP == HISP_VAL)

        values_df = state.groupby(["TABBLKST", "TABBLKCOU", "ENUMDIST"])['match'].agg([('Run', 'sum')]).reset_index()
        values_df["Run"]  = values_df["Run"] / tot_pops["Run"]

    elif hisp:
        if vap:
            state["match"] = (state.CENHISP == HISP_VAL) & (state.QAGE == VOTING_AGE)
        else:
            state["match"] = (state.CENHISP == HISP_VAL)

        values_df = state.groupby(["TABBLKST", "TABBLKCOU", "ENUMDIST"])["match"].agg([('Run', 'sum')]).reset_index()

    elif race and race_percent:
        tot_pops = state.groupby(["TABBLKST", "TABBLKCOU", "ENUMDIST"]).size().reset_index()
        tot_pops.columns = ["TABBLKST", "TABBLKCOU", "ENUMDIST", "Run"]

        if vap:
            state['match'] = (state.CENRACE == race) & (state.CENHISP == NON_HISP_VAL) & (state.QAGE == VOTING_AGE)
        else:
            state['match'] = (state.CENRACE == race) & (state.CENHISP == NON_HISP_VAL)

        values_df = state.groupby(["TABBLKST", "TABBLKCOU", "ENUMDIST"])['match'].agg([('Run', 'sum')]).reset_index()
        values_df["Run"]  = values_df["Run"] / tot_pops["Run"]

    elif race:

        if vap:
            state['match'] = (state.CENRACE == race) & (state.CENHISP == NON_HISP_VAL) & (state.QAGE == VOTING_AGE)
        else:
            state['match'] = (state.CENRACE == race) & (state.CENHISP == NON_HISP_VAL)

        values_df = state.groupby(["TABBLKST", "TABBLKCOU", "ENUMDIST"])['match'].agg([('Run', 'sum')]).reset_index()

    else:
        if vap:
            values_df = state[state.QAGE == VOTING_AGE].groupby(["TABBLKST", "TABBLKCOU", "ENUMDIST"]).size().reset_index()
        else:
            values_df = state.groupby(["TABBLKST", "TABBLKCOU", "ENUMDIST"]).size().reset_index()

    values_df.columns = ["State", "County", "Enumdist", "Run"]
    return values_df

def build_county_file_from_topdown_output(dir_name,
                                          county_fips,
                                          person_filename,
                                          county_filename):
    """
    """
    for root, dirs, files in os.walk(dir_name):
        for d in dirs:
            if d[:7] == "output_":
                path = os.path.join(root, d)
                person_file = path + "/" + person_filename
                out_file = path + "/" + county_filename

                with open(person_file, "r") as input_file, open(out_file, "w") as write_file:
                    for line in input_file:
                        if line[17:20] == county_fips:
                            write_file.write(line)
                print("Saved County at {}".format(out_file))


def collect_by_enumdist(dir_name,
                        state_id,
                        filename,
                        race=None,
                        race_percent=False,
                        hisp=False,
                        hisp_percent=False,
                        vap=False):
    """ Generates and returns a DataFrame that tabulates "values" by enumdist for
        all runs.

        By default, this value is the total population of the enumdist.
        If `race` is passed, then the total population of that race by enumdist
        is computed.
        If `race_percent` is passed, the % of the race in each enumdist is
        returned.
    """
    if race_percent and not race:
        raise Exception("Keyword Arg `race_percent` cannot be True if " \
                        "`race` is not passed.")

    run = 0
    main_df = pd.DataFrame(columns=["State", "County", "Enumdist"])

    for root, dirs, files in os.walk(dir_name):
        for d in dirs:
            if d[:7] == "output_":
                path = os.path.join(root, d)
                person_file = path + "/" + filename

                person_df = read_df_1940(person_file)
                values_df = values_by_enumdist_for_run(person_df,
                                                       state_id,
                                                       race,
                                                       race_percent,
                                                       hisp,
                                                       hisp_percent,
                                                       vap)

                run += 1
                values_df= values_df.rename(columns={"Run": "Run_{}".format(run)})

                # combine with the major
                main_df = pd.merge(main_df,
                                   values_df,
                                   how="outer",
                                   on=["State", "County", "Enumdist"])
    return main_df

def pops_by_enumdist(input_file, state_fips_code):
    """ Returns the population in each enumdist of the state `state_fips_code`.
        `input_file` is the filepath of the .dat file used as an input to TopDown.

        Returns a Dict of the form {
            (county_1, enumdist_1) : pop_1,
            (county_1, enumdist_2) : pop_2,
                   ...
            (county_n, enumdist_x) : pop_k,
        }
    """
    enumdist_pops = dict()

    with open(input_file, "r") as raw_file:
        for line in raw_file:
            if line[0] == 'H' and line[53:55] == state_fips_code:
                # we have a household from this state!
                pop = int(line[15:17]) # pop of household
                county = int(line[55:59])
                enumdist = int(line[124:128])

                # add pop
                if (county, enumdist) in enumdist_pops.keys():
                    enumdist_pops[(county, enumdist)] += pop
                else:
                    enumdist_pops[(county, enumdist)] = pop

    return enumdist_pops

def pops_by_enumdist_delim(input_file, state_fips_code):
    """ Returns the population in each enumdist of the state `state_fips_code`.
        `input_file` is the filepath of the .dat file used as an input to TopDown.

        Returns a Dict of the form {
            (county_1, enumdist_1) : pop_1,
            (county_1, enumdist_2) : pop_2,
                   ...
            (county_n, enumdist_x) : pop_k,
        }
    """
    enumdist_pops = dict()

    with open(input_file, "r") as raw_file:
        for line in raw_file:
            if line[0] == 'H' and line[53:55] == state_fips_code:
                # we have a household from this state!
                pop = int(line[15:17]) # pop of household
                county = int(line[55:59])
                enumdist = int(line[124:128])

                # add pop
                if (county, enumdist) in enumdist_pops.keys():
                    enumdist_pops[(county, enumdist)] += pop
                else:
                    enumdist_pops[(county, enumdist)] = pop

    return enumdist_pops

def pop_of_state_by_enumdist(input_file, state_fips_code, delim=False):
    """ Returns a DataFrame with the populations of each enumdist in the state `state_fips_code`.
        `input_file` is the filepath of the .dat file used as input to TopDown.
    """
    if delim:
        enumdist_pops = pops_by_enumdist_delim(input_file, state_fips_code)
    else:
        enumdist_pops = pops_by_enumdist(input_file, state_fips_code)

    # populate a DataFrame with the enumdist populations
    main_df = pd.DataFrame(columns=["State", "County", "Enumdist", "TOTPOP"])

    for (county, enumdist) in enumdist_pops.keys():
        main_df = main_df.append({"State": int(state_fips_code),
                                  "County": county,
                                  "Enumdist": enumdist,
                                  "TOTPOP": enumdist_pops[(county, enumdist)]},
                                 ignore_index=True)
    return main_df

def distribution_of_input_var(input_file, line_type,
                              single_idx=None, start_idx=None, end_idx=None):
    """ Returns all the values at columns `single_idx` or (`start_idx, `end_idx`)
        of each line of `line_type` of `input_file` as a list.
        `line_type` denotes whether the line is a Person line or a Household Line.

        The indexes should be entered **as is** as appears on the count codebook here:
        https://usa.ipums.org/usa/resources/1940CensusDASTestData/EXT1940USCB.cbk

        Example Usage:
            distribution_of_input_var(file, "H", single_idx=17)
            distribution_of_input_var(file, "H", start_idx=2, end_idx=5)
    """
    # verify inputs
    assert(line_type in ["P", "H"])
    assert(single_idx != 0)
    if single_idx:
        assert(start_idx == None and end_idx==None)
    else:
        assert(start_idx)
        assert(end_idx)

    all_vars = []
    with open(input_file, "r") as raw_file:
        for line in raw_file:
            if line[0] == line_type:
                if single_idx:
                    all_vars.append(line[single_idx-1])
                else:
                    all_vars.append(line[start_idx-1:end_idx])
    return all_vars

###################################################################################
###################################################################################
###################################################################################


def parse_reconstructed_geo_output(df, geo_col="NAME"):
    """ Parses the `geo_col` column of the reconstructions in to block, block group, tract, county and state columns.
    """
    df[["block", "bg", "tract", "county", "state"]] = df[geo_col].str.split(", ", expand=True)
    df["block"] = df["block"].str.split(expand=True)[1]
    df["bg"] = df["bg"].str.split(expand=True)[2]
<<<<<<< HEAD
    df["tract"] = df["tract"].str.split(expand=True)[2].str.replace(".", "").str.pad(6, "right", "0")
=======
    df["tract"] = df["tract"].str.split(expand=True)[2]
    df["tract"] = df["tract"].str.replace(".","").str.pad(width=6, side='left', fillchar='0')
>>>>>>> 0351f15c
    df["county"] = df["county"].str.split(expand=True).iloc[:,:-1].apply(lambda x: ' '.join(x), axis=1)
    return df

def build_enumdist_col(df):
    """ Concatenates the tract, bg (block group) and block columns of `df` to produce an "enumdist" column.
        Returns the new dataframe.
    """
    df["enumdist"] = df[["tract", "bg", "block"]].apply(lambda x: ''.join(x), axis=1)
    return df

def get_sample_1940_hh():
    """ Returns a sample Household line of 1940 ipums format. This line was randomly taken from the 1940 alabama.
    """
    hh_line = "H19400200024278096700000001000009100000000001198632410100102100000009999000260300026007000840199990012200020999999901223233100110101000000001000900000000100090"
    return hh_line

def get_sample_1940_person():
    """ Returns a sample Person line of 1940 ipums format. This line was randomly taken from the 1940 alabama.
    """
    person_line = "P19400200024278000900000001000000000000110109213070306030000019999090901101499600000110000000010010003703700018018000000000010212120030303331099599909950000000000009999999999990000000100000009999999999991109909999199990072199990000000A59B1CD2-5F9A-47AB-AF36-E5F4D7F65F0B020"
    return person_line

def parse_positions_hh(line):
    """ Parse positions of Household lines for the input files and return it as a dictionary.
    """
    dictionary = dict()
    dictionary["RECTYPE"] = line[0:1]
    dictionary["YEAR"] = line[1:5]
    dictionary["DATANUM"] = line[5:7]
    dictionary["SERIAL"] = line[7:15]
    dictionary["NUMPREC"] = line[15:17]
    dictionary["SUBSAMP"] = line[17:19]
    dictionary["HHWT"] = line[19:29]
    dictionary["NUMPERHH"] = line[29:33]
    dictionary["HHTYPE"] = line[33:34]
    dictionary["DWELLING"] = line[34:42]
    dictionary["SLPERNUM"] = line[42:44]
    dictionary["CPI99"] = line[44:49]
    dictionary["REGION"] = line[49:51]
    dictionary["STATEICP"] = line[51:53]
    dictionary["STATEFIP"] = line[53:55]
    dictionary["COUNTY"] = line[55:59]
    dictionary["URBAN"] = line[59:60]
    dictionary["METRO"] = line[60:61]
    dictionary["METAREA"] = line[61:64]
    dictionary["METAREAD"] = line[64:68]
    dictionary["CITY"] = line[68:72]
    dictionary["CITYPOP"] = line[72:77]
    dictionary["SIZEPL"] = line[77:79]
    dictionary["URBPOP"] = line[79:84]
    dictionary["SEA"] = line[84:87]
    dictionary["WARD"] = line[87:90]
    dictionary["CNTRY"] = line[90:93]
    dictionary["GQ"] = line[93:94]
    dictionary["GQTYPE"] = line[94:95]
    dictionary["GQTYPED"] = line[95:98]
    dictionary["GQFUNDS"] = line[98:100]
    dictionary["FARM"] = line[100:101]
    dictionary["OWNERSHP"] = line[101:102]
    dictionary["OWNERSHPD"] = line[102:104]
    dictionary["RENT"] = line[104:108]
    dictionary["VALUEH"] = line[108:115]
    dictionary["NFAMS"] = line[115:117]
    dictionary["NSUBFAM"] = line[117:118]
    dictionary["NCOUPLES"] = line[118:119]
    dictionary["NMOTHERS"] = line[119:120]
    dictionary["NFATHERS"] = line[120:121]
    dictionary["MULTGEN"] = line[121:122]
    dictionary["MULTGEND"] = line[122:124]
    dictionary["ENUMDIST"] = line[124:128]
    dictionary["SUPDIST"] = line[128:131]
    dictionary["RESPOND"] = line[131:132]
    dictionary["SPLIT"] = line[132:133]
    dictionary["SPLITHID"] = line[133:141]
    dictionary["SPLITNUM"] = line[141:145]
    dictionary["SPLIT40"] = line[145:146]
    dictionary["SERIAL40"] = line[146:154]
    dictionary["NUMPREC40"] = line[154:158]
    dictionary["EDMISS"] = line[158:159]

    return dictionary

def parse_positions_person(line):
    """ Parse positions of Person lines for the input files and return it as a dictionary.
    """
    dictionary = dict()
    dictionary["RECTYPE"] = line[0:1]
    dictionary["YEAR"] = line[1:5]
    dictionary["DATANUM"] = line[5:7]
    dictionary["SERIAL"] = line[7:15]
    dictionary["PERNUM"] = line[15:19]
    dictionary["PERWT"] = line[19:29]
    dictionary["SLWT"] = line[29:39]
    dictionary["SLREC"] = line[39:40]
    dictionary["RESPONDT"] = line[40:41]
    dictionary["FAMUNIT"] = line[41:43]
    dictionary["FAMSIZE"] = line[43:45]
    dictionary["SUBFAM"] = line[45:46]
    dictionary["SFTYPE"] = line[46:47]
    dictionary["SFRELATE"] = line[47:48]
    dictionary["MOMLOC"] = line[48:50]
    dictionary["STEPMOM"] = line[50:51]
    dictionary["MOMRULE_HIST"] = line[51:52]
    dictionary["POPLOC"] = line[52:54]
    dictionary["STEPPOP"] = line[54:55]
    dictionary["POPRULE_HIST"] = line[55:56]
    dictionary["SPLOC"] = line[56:58]
    dictionary["SPRULE_HIST"] = line[58:59]
    dictionary["NCHILD"] = line[59:60]
    dictionary["NCHLT5"] = line[60:61]
    dictionary["NSIBS"] = line[61:62]
    dictionary["ELDCH"] = line[62:64]
    dictionary["YNGCH"] = line[64:66]
    dictionary["RELATE"] = line[66:68]
    dictionary["RELATED"] = line[68:72]
    dictionary["SEX"] = line[72:73]
    dictionary["AGE"] = line[73:76]
    dictionary["AGEMONTH"] = line[76:78]
    dictionary["MARST"] = line[78:79]
    dictionary["MARRNO"] = line[79:80]
    dictionary["AGEMARR"] = line[80:82]
    dictionary["CHBORN"] = line[82:84]
    dictionary["RACE"] = line[84:85]
    dictionary["RACED"] = line[85:88]
    dictionary["HISPAN"] = line[88:89]
    dictionary["HISPAND"] = line[89:92]
    dictionary["BPL"] = line[92:95]
    dictionary["BPLD"] = line[95:100]
    dictionary["MBPL"] = line[100:103]
    dictionary["MBPLD"] = line[103:108]
    dictionary["FBPL"] = line[108:111]
    dictionary["FBPLD"] = line[111:116]
    dictionary["NATIVITY"] = line[116:117]
    dictionary["CITIZEN"] = line[117:118]
    dictionary["MTONGUE"] = line[118:120]
    dictionary["MTONGUED"] = line[120:124]
    dictionary["SPANNAME"] = line[124:125]
    dictionary["HISPRULE"] = line[125:126]
    dictionary["SCHOOL"] = line[126:127]
    dictionary["HIGRADE"] = line[127:129]
    dictionary["HIGRADED"] = line[129:132]
    dictionary["EDUC"] = line[132:134]
    dictionary["EDUCD"] = line[134:137]
    dictionary["EMPSTAT"] = line[137:138]
    dictionary["EMPSTATD"] = line[138:140]
    dictionary["LABFORCE"] = line[140:141]
    dictionary["OCC"] = line[141:145]
    dictionary["OCC1950"] = line[145:148]
    dictionary["IND"] = line[148:152]
    dictionary["IND1950"] = line[152:155]
    dictionary["CLASSWKR"] = line[155:156]
    dictionary["CLASSWKRD"] = line[156:158]
    dictionary["WKSWORK1"] = line[158:160]
    dictionary["WKSWORK2"] = line[160:161]
    dictionary["HRSWORK1"] = line[161:163]
    dictionary["HRSWORK2"] = line[163:164]
    dictionary["DURUNEMP"] = line[164:167]
    dictionary["UOCC"] = line[167:170]
    dictionary["UOCC95"] = line[170:173]
    dictionary["UIND"] = line[173:176]
    dictionary["UCLASSWK"] = line[176:177]
    dictionary["INCWAGE"] = line[177:183]
    dictionary["INCNONWG"] = line[183:184]
    dictionary["OCCSCORE"] = line[184:186]
    dictionary["SEI"] = line[186:188]
    dictionary["PRESGL"] = line[188:191]
    dictionary["ERSCOR50"] = line[191:195]
    dictionary["EDSCOR50"] = line[195:199]
    dictionary["NPBOSS50"] = line[199:203]
    dictionary["MIGRATE5"] = line[203:204]
    dictionary["MIGRATE5D"] = line[204:206]
    dictionary["MIGPLAC5"] = line[206:209]
    dictionary["MIGMET5"] = line[209:213]
    dictionary["MIGTYPE5"] = line[213:214]
    dictionary["MIGCITY5"] = line[214:218]
    dictionary["MIGSEA5"] = line[218:221]
    dictionary["SAMEPLAC"] = line[221:222]
    dictionary["SAMESEA5"] = line[222:223]
    dictionary["MIGCOUNTY"] = line[223:227]
    dictionary["VETSTAT"] = line[227:228]
    dictionary["VETSTATD"] = line[228:230]
    dictionary["VET1940"] = line[230:231]
    dictionary["VETWWI"] = line[231:232]
    dictionary["VETPER"] = line[232:233]
    dictionary["VETCHILD"] = line[233:234]
    dictionary["HISTID"] = line[234:270]
    dictionary["SURSIM"] = line[270:272]
    dictionary["SSENROLL"] = line[272:273]
    return dictionary

def left_pad_with_zeros(number, target_len):
    """ Left-pads a number with 0s until the string gets to length `target_len`.
        Eg. if number is 123 and target_len = 5, the return value is `00123`.

        Note: `number` doesn't necessarily have to be a number for the function to work.
    """
    str_num = str(number)
    assert(len(str_num) <= target_len)

    zeros_needed = target_len - len(str_num)
    prefix = ''
    for i in range(zeros_needed):
        prefix += '0'

    return prefix + str_num

def modify_age(line, age, age_len=3, age_col="AGE"):
    """ Changes the age value of the dictionary `line`,
        and returns the new updated dictionary.
    """
    line[age_col] = left_pad_with_zeros(str(age), age_len)
    return line

def modify_race(line, race, race_col="RACE"):
    """ Changes the `race` field of the dict `line`.
        The 2018 E2E can only take 6 fields as input [1-6], and this is a
        mapping of the reconstructed races to __arbitrary__ input values.

        Importantly, multi-racial people have been labelled as other in this convention.
    """
    if race == "w":
        line[race_col] = '1'
    elif race == "b":
        line[race_col] = '2'
    elif race == "i":
        line[race_col] = '3'
    elif race == "a":
        line[race_col] = '4'
    elif race == "h":
        line[race_col] = '5'
    elif race == "o":
        line[race_col] = '6'
    elif len(race) >= 2:  # multi-racial people are labeled as other.
        line[race_col] = '6'
    else:
        raise Exception("Race not in [w, b, i, a, h, o]: {}".format(race))

    return line

def modify_hisp(line, hisp, hisp_col="HISPAN"):
    """ Changes the `hisp_col` value of the dictionary `line` to `hisp`,
        and returns the new updated dictionary.
    """
    assert(str(hisp) in ['0', '1'])
    line[hisp_col] = str(hisp)
    return line

def modify_gqtype(line, gqtype, gqtype_col="GQTYPE"):
    """ Changes the `gqtype_col` value of the dictionary `line` to `gqtype`,
        and returns the new updated dictionary.
    """
    assert(len(str(gqtype)) == 1)
    line[gqtype_col] = str(gqtype)
    return line

def modify_gq(line, gq, gq_col="GQ"):
    """ Changes the `gq_col` value of the dictionary `line` to `gq`,
        and returns the new updated dictionary.
    """
    assert(len(str(gq))==1)
    line[gq_col] = str(gq)
    return line

def modify_serial(line, serial, serial_len=8, serial_col="SERIAL"):
    """ Changes the `serial_col` value of the dictionary `line` to `serial`,
        and returns the new updated dictionary.
    """
    line[serial_col] = left_pad_with_zeros(serial, serial_len)
    return line

def modify_state(line, state, state_col="STATEFIP", state_len=2):
    """ Changes the `state_col` value of the dictionary `line` to `state`,
        and returns the new updated dictionary.
    """
    line[state_col] = left_pad_with_zeros(state, state_len)
    return line

def modify_county(line, county, county_col="COUNTY", county_len=3):
    """ Changes the `county_col` value of the dictionary `line` to `county`,
        and returns the new updated dictionary.
    """
    line[county_col] = left_pad_with_zeros(county, county_len)
    return line

def modify_enumdist(line, enumdist, enumdist_col="ENUMDIST"):
    """ Changes the `enumdist_col` value of the dictionary `line` to `enumdist`,
        and returns the new updated dictionary.
    """
    line[enumdist_col] = enumdist
    return line

def get_texas_county_fips_code_map():
    """ Returns a dictionary that has the name of Texas counties as keys and their corresponding
        county fips codes as values.
    """
    county_names = [
        "Anderson",
        "Andrews",
        "Angelina",
        "Aransas",
        "Archer",
        "Armstrong",
        "Atascosa",
        "Austin",
        "Bailey",
        "Bandera",
        "Bastrop",
        "Baylor",
        "Bee",
        "Bell",
        "Bexar",
        "Blanco",
        "Borden",
        "Bosque",
        "Bowie",
        "Brazoria",
        "Brazos",
        "Brewster",
        "Briscoe",
        "Brooks",
        "Brown",
        "Burleson",
        "Burnet",
        "Caldwell",
        "Calhoun",
        "Callahan",
        "Cameron",
        "Camp",
        "Carson",
        "Cass",
        "Castro",
        "Chambers",
        "Cherokee",
        "Childress",
        "Clay",
        "Cochran",
        "Coke",
        "Coleman",
        "Collin",
        "Collingsworth",
        "Colorado",
        "Comal",
        "Comanche",
        "Concho",
        "Cooke",
        "Coryell",
        "Cottle",
        "Crane",
        "Crockett",
        "Crosby",
        "Culberson",
        "Dallam",
        "Dallas",
        "Dawson",
        "Deaf Smith",
        "Delta",
        "Denton",
        "DeWitt",
        "Dickens",
        "Dimmit",
        "Donley",
        "Duval",
        "Eastland",
        "Ector",
        "Edwards",
        "Ellis",
        "El Paso",
        "Erath",
        "Falls",
        "Fannin",
        "Fayette",
        "Fisher",
        "Floyd",
        "Foard",
        "Fort Bend",
        "Franklin",
        "Freestone",
        "Frio",
        "Gaines",
        "Galveston",
        "Garza",
        "Gillespie",
        "Glasscock",
        "Goliad",
        "Gonzales",
        "Gray",
        "Grayson",
        "Gregg",
        "Grimes",
        "Guadalupe",
        "Hale",
        "Hall",
        "Hamilton",
        "Hansford",
        "Hardeman",
        "Hardin",
        "Harris",
        "Harrison",
        "Hartley",
        "Haskell",
        "Hays",
        "Hemphill",
        "Henderson",
        "Hidalgo",
        "Hill",
        "Hockley",
        "Hood",
        "Hopkins",
        "Houston",
        "Howard",
        "Hudspeth",
        "Hunt",
        "Hutchinson",
        "Irion",
        "Jack",
        "Jackson",
        "Jasper",
        "Jeff Davis",
        "Jefferson",
        "Jim Hogg",
        "Jim Wells",
        "Johnson",
        "Jones",
        "Karnes",
        "Kaufman",
        "Kendall",
        "Kenedy",
        "Kent",
        "Kerr",
        "Kimble",
        "King",
        "Kinney",
        "Kleberg",
        "Knoxv",
        "Lamar",
        "Lamb",
        "Lampasas",
        "La Salle",
        "Lavaca",
        "Lee",
        "Leon",
        "Liberty",
        "Limestone",
        "Lipscomb",
        "Live Oak",
        "Llano",
        "Loving",
        "Lubbock",
        "Lynn",
        "McCulloch",
        "McLennan",
        "McMullen",
        "Madison",
        "Marion",
        "Martin",
        "Mason",
        "Matagorda",
        "Maverick",
        "Medina",
        "Menard",
        "Midland",
        "Milam",
        "Mills",
        "Mitchell",
        "Montague",
        "Montgomery",
        "Moore",
        "Morris",
        "Motley",
        "Nacogdoches",
        "Navarro",
        "Newton",
        "Nolan",
        "Nueces",
        "Ochiltree",
        "Oldham",
        "Orange",
        "Palo Pinto",
        "Panola",
        "Parker",
        "Parmer",
        "Pecos",
        "Polk",
        "Potter",
        "Presidio",
        "Rains",
        "Randall",
        "Reagan",
        "Real",
        "Red River",
        "Reeves",
        "Refugio",
        "Roberts",
        "Robertson",
        "Rockwall",
        "Runnels",
        "Rusk",
        "Sabine",
        "San Augustine",
        "San Jacinto",
        "San Patricio",
        "San Saba",
        "Schleicher",
        "Scurry",
        "Shackelford",
        "Shelby",
        "Sherman",
        "Smith",
        "Somervell",
        "Starr",
        "Stephens",
        "Sterling",
        "Stonewall",
        "Sutton",
        "Swisher",
        "Tarrant",
        "Taylor",
        "Terrell",
        "Terry",
        "Throckmorton",
        "Titus",
        "Tom Green",
        "Travis",
        "Trinity",
        "Tyler",
        "Upshur",
        "Upton",
        "Uvalde",
        "Val Verde",
        "Van Zandt",
        "Victoria",
        "Walker",
        "Waller",
        "Ward",
        "Washington",
        "Webb",
        "Wharton",
        "Wheeler",
        "Wichita",
        "Wilbarger",
        "Willacy",
        "Williamson",
        "Wilson",
        "Winkler",
        "Wise",
        "Wood",
        "Yoakum",
        "Young",
        "Zapata",
        "Zavala"
    ]

    fips_code_map = dict()

    counter = 1
    for county in county_names:
        fips_code_map[county] = left_pad_with_zeros(counter, 3)
        counter += 2

    return fips_code_map

def convert_to_hh_line_delimited(hh):
    """ Takes in the dictionary `hh` and returns a pipe-delimited line with the values in the order
        of the `hh_fields` list below.
    """
    hh_fields = ['RECTYPE', 'YEAR', 'DATANUM', 'SERIAL', 'NUMPREC', 'SUBSAMP',
                 'HHWT', 'NUMPERHH', 'HHTYPE', 'DWELLING', 'SLPERNUM', 'CPI99',
                 'REGION', 'STATEICP', 'STATEFIP', 'COUNTY', 'URBAN', 'METRO',
                 'METAREA', 'METAREAD', 'CITY', 'CITYPOP', 'SIZEPL', 'URBPOP',
                 'SEA', 'WARD', 'CNTRY', 'GQ', 'GQTYPE', 'GQTYPED', 'GQFUNDS',
                 'FARM', 'OWNERSHP', 'OWNERSHPD', 'RENT', 'VALUEH', 'NFAMS',
                 'NSUBFAM', 'NCOUPLES', 'NMOTHERS', 'NFATHERS', 'MULTGEN',
                 'MULTGEND', 'ENUMDIST', 'SUPDIST', 'RESPOND', 'SPLIT', 'SPLITHID',
                 'SPLITNUM', 'SPLIT40', 'SERIAL40', 'NUMPREC40', 'EDMISS']

    line_list = []
    for field in hh_fields:
        line_list.append(hh[field])

    # append a new line at the end
    # line_list.append("\n")

    line = '|'.join(line_list)
    line = line + "\n"
    return line


def convert_to_person_line_delimited(person):
    """ Takes in the dictionary `person` and returns a pipe-delimited line with the values in the order
        of the `person_fields` list below.
    """
    person_fields = ['RECTYPE', 'YEAR', 'DATANUM', 'SERIAL', 'PERNUM', 'PERWT',
                     'SLWT', 'SLREC', 'RESPONDT', 'FAMUNIT', 'FAMSIZE', 'SUBFAM',
                     'SFTYPE', 'SFRELATE', 'MOMLOC', 'STEPMOM', 'MOMRULE_HIST',
                     'POPLOC', 'STEPPOP', 'POPRULE_HIST', 'SPLOC', 'SPRULE_HIST',
                     'NCHILD', 'NCHLT5', 'NSIBS', 'ELDCH', 'YNGCH', 'RELATE',
                     'RELATED', 'SEX', 'AGE', 'AGEMONTH', 'MARST', 'MARRNO',
                     'AGEMARR', 'CHBORN', 'RACE', 'RACED', 'HISPAN', 'HISPAND',
                     'BPL', 'BPLD', 'MBPL', 'MBPLD', 'FBPL', 'FBPLD', 'NATIVITY',
                     'CITIZEN', 'MTONGUE', 'MTONGUED', 'SPANNAME', 'HISPRULE',
                     'SCHOOL', 'HIGRADE', 'HIGRADED', 'EDUC', 'EDUCD', 'EMPSTAT',
                     'EMPSTATD', 'LABFORCE', 'OCC', 'OCC1950', 'IND', 'IND1950',
                     'CLASSWKR', 'CLASSWKRD', 'WKSWORK1', 'WKSWORK2', 'HRSWORK1',
                     'HRSWORK2', 'DURUNEMP', 'UOCC', 'UOCC95', 'UIND', 'UCLASSWK',
                     'INCWAGE', 'INCNONWG', 'OCCSCORE', 'SEI', 'PRESGL', 'ERSCOR50',
                     'EDSCOR50', 'NPBOSS50', 'MIGRATE5', 'MIGRATE5D', 'MIGPLAC5',
                     'MIGMET5', 'MIGTYPE5', 'MIGCITY5', 'MIGSEA5', 'SAMEPLAC',
                     'SAMESEA5', 'MIGCOUNTY', 'VETSTAT', 'VETSTATD', 'VET1940',
                     'VETWWI', 'VETPER', 'VETCHILD', 'HISTID', 'SURSIM', 'SSENROLL']

    line_list = []
    for field in person_fields:
        line_list.append(person[field])

    # append a new line at the end
    # line_list.append("\n")

    line = '|'.join(line_list)
    line = line + "\n"
    return line

def build_person_line(serial, age, hisp, race, serial_len=8):
    """ Generates a Person line in 1940s ipums format and changes its
        `serial`, `age`, `hisp` and `race`.
        Returns the line.
    """
    person_line = get_sample_1940_person()
    person = parse_positions_person(person_line)
    person = modify_serial(person, serial, serial_len=serial_len)
    person = modify_age(person, age)
    person = modify_hisp(person, hisp)
    person = modify_race(person, race)

    person_line = convert_to_person_line_delimited(person)
    return person_line

def build_hh_line(serial, gq, gqtype, state, county, enumdist, serial_len=8):
    """ Generates a Household line in 1940s ipums format and changes its
        `serial`, `gq`, `gqtype`, `state`, `county` and `enudmist`.
        Returns the line.
    """
    sample_line = get_sample_1940_hh()
    hh = parse_positions_hh(sample_line)

    hh = modify_serial(hh, serial, serial_len=serial_len)
    hh = modify_gq(hh, gq)
    hh = modify_gqtype(hh, gqtype)
    hh = modify_state(hh, state)
    hh = modify_county(hh, county)
    hh = modify_enumdist(hh, enumdist)
    hh_line = convert_to_hh_line_delimited(hh)
    return hh_line

def write_household_to_file(write_file, hh_line, person_lines):
    """ Writes `hh_line` and all the person lines in the list `person_lines`
        to the open file object `write_file`.
        The `hh_line` is written first, and then the `person_lines` are written.
        The ideas is that all the people in person lines are in the same household.
    """
    write_file.write(hh_line)
    for person_line in person_lines:
        write_file.write(person_line)

fips_map = get_texas_county_fips_code_map()

def county_fips(county):
    """ Given a Texas county name (eg. "Dallas"), returns a 3 char fips code
        of the county.
    """
    return fips_map[county]

def state_fips(state):
    """ Given a State name (eg. "Texas"), returns a 2 char fips code.
        Hacky: currently only supports Texas lol.
    """
    if state == "Texas":
        return '48'

def read_and_process_reconstructed_csvs(dir_name):
    """ Reads all the .csvs in filepath `dir_name` and concats them
        into one dataframe.
        Proceeds to post-process the data frame to seperate state, county,
        tract, block group and block. The tract, block group and block are
        concatenated together to form an `enumdist`.
        Also converts the state and county to their fips codes.

        Returns this df.
    """
    print("Reading files...")
    df = read_reconstructions(dir_name)
    df = parse_reconstructed_geo_output(df)
    df = build_enumdist_col(df)

    df["state"] = df["state"].apply(lambda state: state_fips(state))
    df["county"] = df["county"].apply(lambda county: county_fips(county))
    print("Completed reading files")

    return df

def read_reconstructions(dir_name):
    """ Reads all the .csvs in filepath `dir_name` and concats them
        into one dataframe.
        Returns this dataframe.
    """
    main_df = pd.DataFrame()
    for root, dirs, files in os.walk(dir_name):
        for file in files:
            if file[-3:] != "csv":
                continue

            curr_df = pd.read_csv(os.path.join(root, file))
            curr_df = parse_reconstructed_geo_output(curr_df)
            curr_df = build_enumdist_col(curr_df)

            # duplicate the rows based on the column `sol` i.e if sol = 3 that row is
            # converted into 3 rows.
            curr_df = pd.DataFrame([curr_df.loc[idx]
                                    for idx in curr_df.index
                                    for _ in range(curr_df.loc[idx]['sol'])]).reset_index(drop=True)

            main_df = pd.concat([main_df, curr_df])

    return main_df


def convert_reconstructions_to_ipums(dir_name,
                                     save_fp,
                                     hh_size=5,
                                     gq=1,
                                     gqtype=0,
                                     break_size=500):
    """ Converts all the .csvs in `dir_name` into ipums format lines and saves the file to `save_fp`.

        Other arguments:
            hh_size (int): Size of households the person lines by block are grouped into.
                           (eg. if a block has 12 people and hh_size = 5,
                            three households of size 5, 5, and 2 are created.)
            gq (int): Group Quarters code to be added to all the household lines.
                      A default value of 1 means that all the households are
                      regular households (as opposed to group quarters)
            gqtype(int): Group Quarters code to be added to all the household lines.
                      A default value of 0 means that all the households are
                      regular households (as opposed to say colleges or jails)
            break_size(int): Number of blocks to write before a print() statement updates
                      on how far along the conversion has gone. A progress bar of sorts.
    """
    # read the files, and process them
    df = read_and_process_reconstructed_csvs(dir_name)

    print("Grouping the data at a block level...")
    groups = df.groupby(["state", "county", "tract", "bg", "block"])
    print("Finished grouping the data.")
    total_written = 0
    counter = 0 # counter at a block level

    with open(save_fp, "w+") as write_file:
        # serial = 1
        serial = int( df["state"].iloc[0]
                    + df["county"].iloc[0]
                    + df["enumdist"].iloc[0]
                    + "0000001")
        for ((state, county, tract, bg, block), group) in groups:

            counter += 1
            if counter % break_size == 0:
                print("Writing block {} of {}.".format(counter, len(groups)))

            block_df = df[(df["state"]==state) & (df["county"]==county) & (df["tract"]==tract) & (df["bg"]==bg) & (df["block"]==block)]
            person_lines = []

            for (_, row) in block_df.iterrows():
                person_line = build_person_line(serial, row["age"], row["ethn"], row["race"], serial_len=len(str(serial)))
                person_lines.append(person_line)

                if (len(person_lines) == hh_size):
                    hh_line = build_hh_line(serial, gq, gqtype, row["state"], row["county"], row["enumdist"], serial_len=len(str(serial)))
                    write_household_to_file(write_file, hh_line, person_lines)
                    serial += 1
                    person_lines = []

            if len(person_lines) > 0:
                # scoop up the remaining lines that are not % hh_size == 0
                hh_line = build_hh_line(serial, gq, gqtype, row["state"], row["county"], row["enumdist"], serial_len=len(str(serial)))
                write_household_to_file(write_file, hh_line, person_lines)
                serial += 1
                person_lines = []

def convert_reconstructions_to_ipums_same_block(dir_name,
                                                save_fp,
                                                hh_size=5,
                                                gq=1,
                                                gqtype=0):
    """
    Converts all the .csvs in `dir_name` into ipums format lines and saves the file to `save_fp`.
    Differs from `convert_reconstructions_to_ipums()` in that it puts all the people in `dir_name`
    IN THE SAME BLOCK, ie it ignores the block, block group and tract assignments from the reconstructions
    and puts the people into the same block "0001".
        Other arguments:
            hh_size (int): Size of households the person lines by block are grouped into.
                           (eg. if a block has 12 people and hh_size = 5,
                            three households of size 5, 5, and 2 are created.)
            serial (int) : Serial number that the reconstruction lines starts with.
                           Everyone in a household has the same serial number, and the
                           household also contains the serial number. Each household has
                           a unique serial number.
            gq (int): Group Quarters code to be added to all the household lines.
                      A default value of 1 means that all the households are
                      regular households (as opposed to group quarters)
            gqtype(int): Group Quarters code to be added to all the household lines.
                      A default value of 0 means that all the households are
                      regular households (as opposed to say colleges or jails)
    """
    # read the files, and process them
    df = read_and_process_reconstructed_csvs(dir_name)
    df["enumdist"] = "99999999999"
    counter = 0 # counter at a block level

    with open(save_fp, "w+") as write_file:
        # first serial in geoid. 7 digits because a county's pop can go up to single digit millions.
        serial = int( df["state"].iloc[0]
                    + df["county"].iloc[0]
                    + df["enumdist"].iloc[0]
                    + "0000001")

        person_lines = []

        for (_, row) in df.iterrows():
            person_line = build_person_line(serial, row["age"], row["ethn"], row["race"], serial_len=len(str(serial)))
            person_lines.append(person_line)

            if (len(person_lines) == hh_size):
                hh_line = build_hh_line(serial, gq, gqtype, row["state"], row["county"], row["enumdist"], serial_len=len(str(serial)))
                write_household_to_file(write_file, hh_line, person_lines)
                serial += 1
                person_lines = []

<<<<<<< HEAD
        if len(person_lines) > 0:
            # scoop up the remaining lines that are not % hh_size == 0
            hh_line = build_hh_line(serial, gq, gqtype, row["state"], row["county"], row["enumdist"], serial_len=len(str(serial)))
            write_household_to_file(write_file, hh_line, person_lines)
            serial += 1
            person_lines = []

def num_lines_by_type(filename):
    """ Returns the number of Household lines and Person Lines in the file
        named  `filename`
    """
    h_lines = 0
    p_lines = 0

    with open(filename, "r") as file:
        for line in file:
            if line[0] == "H":
                h_lines += 1
            elif line[0] == "P":
                p_lines += 1

    return h_lines, p_lines

def label_split_and_budget(df, eps_split, eps_budget, five_counties=False):
    """
    """
    if eps_split == "mid":
        df["split"] = "mid-heavy"
    elif eps_split == "top":
        df["split"] = "top-heavy"
    elif eps_split == "bottom":
        df["split"] = "bottom-heavy"
    elif eps_split == "eq" or eps_split == "equal":
        df["split"] = "equal"
    else:
        raise ValueError("Split value is {}, but was expecting one of [equal/eq, top, mid, heavy]".format(eps_split))

    if five_counties:
        df["epsilon"] = "1"
        return df


    if eps_budget == "0pt25":
        df["epsilon"] = "0.25"
    elif eps_budget == "0pt5":
        df["epsilon"] = "0.5"
    elif eps_budget == "1":
        df["epsilon"] = "1"
    elif eps_budget == "2":
        df["epsilon"] = "2"
    else:
        raise ValueError("Budget value is {}, but was expecting one of [0pt25, 0pt5, 1, 2]".format(eps_budget))

    return df

def add_runoff(runoff, df, precinct_col="Precinct"):
    """ Adds the vote data in `runoff` to `df`.
    """
    try:
        df[precinct_col] = df[precinct_col].astype(int).astype(str)
    except:
        df[precinct_col] = df[precinct_col].astype(str)

    runoff = runoff[runoff["CNTYVTD"].isin(df["Precinct"])]

    df = df.merge(runoff, how="left", left_on="Precinct", right_on="CNTYVTD")
    return df

def combine_csvs(csv_dir, runoff_file, with_hh, five_counties=False):
    """ Combines all the csvs in `csv_dir`, labels their budget and split, and then
        merges the `runoff_filepath` file to it to combine vote data.
        `with_hh` is a Bool that is True if the csvs are runs with Household Constraints.
    """
    dfs = []

    for root, dirs, files in os.walk(csv_dir):
        for file in files:

            if os.path.splitext(file)[1] != ".csv":
                continue

            if with_hh:
                eps_split = file[:-4].split("_")[3]
                eps_budget = file[:-4].split("_")[4]
            else:
                eps_split = file[:-4].split("_")[2]
                eps_budget = file[:-4].split("_")[3]

            df = pd.read_csv(os.path.join(root, file))
            df = label_split_and_budget(df, eps_split, eps_budget, five_counties=five_counties)
            df = add_runoff(runoff_file, df)

            dfs.append(df)

    main_df = pd.concat(dfs)

    return main_df

def extract_from_zip(zipfile_fp,
                     destination_fp):
    """ Unzips the file `zipfile_fp` at the filepath location `destination_fp`.
    """
    print("Extracting {}".format(zipfile_fp))

    with zipfile.ZipFile(zipfile_fp, 'r') as zip_ref:
        zip_ref.extractall(destination_fp)
=======
def convert_reconstructions_to_ipums_same_block(dir_name,
                                                save_fp,
                                                hh_size=5,
                                                gq=1,
                                                gqtype=0,
                                                break_size=500):
    """
    Converts all the .csvs in `dir_name` into ipums format lines and saves the file to `save_fp`.
    Differs from `convert_reconstructions_to_ipums()` in that it puts all the people in `dir_name`
    IN THE SAME BLOCK, ie it ignores the block, block group and tract assignments from the reconstructions
    and puts the people into the same block "0001".
        Other arguments:
            hh_size (int): Size of households the person lines by block are grouped into.
                           (eg. if a block has 12 people and hh_size = 5,
                            three households of size 5, 5, and 2 are created.)
            serial (int) : Serial number that the reconstruction lines starts with.
                           Everyone in a household has the same serial number, and the
                           household also contains the serial number. Each household has
                           a unique serial number.
            gq (int): Group Quarters code to be added to all the household lines.
                      A default value of 1 means that all the households are
                      regular households (as opposed to group quarters)
            gqtype(int): Group Quarters code to be added to all the household lines.
                      A default value of 0 means that all the households are
                      regular households (as opposed to say colleges or jails)
            break_size(int): Number of blocks to write before a print() statement updates
                      on how far along the conversion has gone. A progress bar of sorts.
        Returns the serial number that is (last serial number used for this dir) + 1
        i.e this return value can safely be used as a serial number for other reconstructions outside this function.
        Also returns the number of people reconstructed.
    """
    # read the files, and process them
    df = read_and_process_reconstructed_csvs(dir_name)
    df["enumdist"] = "99999999999"
    df = df.reset_index()

    with open(save_fp, "w+") as write_file:
        # first serial in geoid. 7 digits because a county's pop can go up to single digit millions.
        serial = int( df["state"].iloc[0]
                    + df["county"].iloc[0]
                    + df["enumdist"].iloc[0]
                    + "0000001")

        person_lines = []

        for (idx, row) in df.iterrows():

            if idx % break_size == 0:
                print("Writing person {} of {}.".format(idx, len(df)))

            person_line = build_person_line(serial, row["age"], row["ethn"], row["race"], serial_len=len(str(serial)))
            person_lines.append(person_line)

            if (len(person_lines) == hh_size):
                hh_line = build_hh_line(serial, gq, gqtype, row["state"], row["county"], row["enumdist"], serial_len=len(str(serial)))
                write_household_to_file(write_file, hh_line, person_lines)
                serial += 1
                person_lines = []

        if len(person_lines) > 0:
            # scoop up the remaining lines that are not % hh_size == 0
            hh_line = build_hh_line(serial, gq, gqtype, row["state"], row["county"], row["enumdist"], serial_len=len(str(serial)))
            write_household_to_file(write_file, hh_line, person_lines)
            serial += 1
            person_lines = []
>>>>>>> 0351f15c
<|MERGE_RESOLUTION|>--- conflicted
+++ resolved
@@ -280,12 +280,7 @@
     df[["block", "bg", "tract", "county", "state"]] = df[geo_col].str.split(", ", expand=True)
     df["block"] = df["block"].str.split(expand=True)[1]
     df["bg"] = df["bg"].str.split(expand=True)[2]
-<<<<<<< HEAD
     df["tract"] = df["tract"].str.split(expand=True)[2].str.replace(".", "").str.pad(6, "right", "0")
-=======
-    df["tract"] = df["tract"].str.split(expand=True)[2]
-    df["tract"] = df["tract"].str.replace(".","").str.pad(width=6, side='left', fillchar='0')
->>>>>>> 0351f15c
     df["county"] = df["county"].str.split(expand=True).iloc[:,:-1].apply(lambda x: ' '.join(x), axis=1)
     return df
 
@@ -1113,6 +1108,7 @@
         person_lines = []
 
         for (_, row) in df.iterrows():
+
             person_line = build_person_line(serial, row["age"], row["ethn"], row["race"], serial_len=len(str(serial)))
             person_lines.append(person_line)
 
@@ -1122,7 +1118,6 @@
                 serial += 1
                 person_lines = []
 
-<<<<<<< HEAD
         if len(person_lines) > 0:
             # scoop up the remaining lines that are not % hh_size == 0
             hh_line = build_hh_line(serial, gq, gqtype, row["state"], row["county"], row["enumdist"], serial_len=len(str(serial)))
@@ -1228,71 +1223,4 @@
     print("Extracting {}".format(zipfile_fp))
 
     with zipfile.ZipFile(zipfile_fp, 'r') as zip_ref:
-        zip_ref.extractall(destination_fp)
-=======
-def convert_reconstructions_to_ipums_same_block(dir_name,
-                                                save_fp,
-                                                hh_size=5,
-                                                gq=1,
-                                                gqtype=0,
-                                                break_size=500):
-    """
-    Converts all the .csvs in `dir_name` into ipums format lines and saves the file to `save_fp`.
-    Differs from `convert_reconstructions_to_ipums()` in that it puts all the people in `dir_name`
-    IN THE SAME BLOCK, ie it ignores the block, block group and tract assignments from the reconstructions
-    and puts the people into the same block "0001".
-        Other arguments:
-            hh_size (int): Size of households the person lines by block are grouped into.
-                           (eg. if a block has 12 people and hh_size = 5,
-                            three households of size 5, 5, and 2 are created.)
-            serial (int) : Serial number that the reconstruction lines starts with.
-                           Everyone in a household has the same serial number, and the
-                           household also contains the serial number. Each household has
-                           a unique serial number.
-            gq (int): Group Quarters code to be added to all the household lines.
-                      A default value of 1 means that all the households are
-                      regular households (as opposed to group quarters)
-            gqtype(int): Group Quarters code to be added to all the household lines.
-                      A default value of 0 means that all the households are
-                      regular households (as opposed to say colleges or jails)
-            break_size(int): Number of blocks to write before a print() statement updates
-                      on how far along the conversion has gone. A progress bar of sorts.
-        Returns the serial number that is (last serial number used for this dir) + 1
-        i.e this return value can safely be used as a serial number for other reconstructions outside this function.
-        Also returns the number of people reconstructed.
-    """
-    # read the files, and process them
-    df = read_and_process_reconstructed_csvs(dir_name)
-    df["enumdist"] = "99999999999"
-    df = df.reset_index()
-
-    with open(save_fp, "w+") as write_file:
-        # first serial in geoid. 7 digits because a county's pop can go up to single digit millions.
-        serial = int( df["state"].iloc[0]
-                    + df["county"].iloc[0]
-                    + df["enumdist"].iloc[0]
-                    + "0000001")
-
-        person_lines = []
-
-        for (idx, row) in df.iterrows():
-
-            if idx % break_size == 0:
-                print("Writing person {} of {}.".format(idx, len(df)))
-
-            person_line = build_person_line(serial, row["age"], row["ethn"], row["race"], serial_len=len(str(serial)))
-            person_lines.append(person_line)
-
-            if (len(person_lines) == hh_size):
-                hh_line = build_hh_line(serial, gq, gqtype, row["state"], row["county"], row["enumdist"], serial_len=len(str(serial)))
-                write_household_to_file(write_file, hh_line, person_lines)
-                serial += 1
-                person_lines = []
-
-        if len(person_lines) > 0:
-            # scoop up the remaining lines that are not % hh_size == 0
-            hh_line = build_hh_line(serial, gq, gqtype, row["state"], row["county"], row["enumdist"], serial_len=len(str(serial)))
-            write_household_to_file(write_file, hh_line, person_lines)
-            serial += 1
-            person_lines = []
->>>>>>> 0351f15c
+        zip_ref.extractall(destination_fp)